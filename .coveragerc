[run]
source = homeassistant

omit =
    homeassistant/__main__.py

    # omit pieces of code that rely on external devices being present
    homeassistant/components/apcupsd.py
    homeassistant/components/*/apcupsd.py

    homeassistant/components/arduino.py
    homeassistant/components/*/arduino.py

    homeassistant/components/bloomsky.py
    homeassistant/components/*/bloomsky.py

    homeassistant/components/dweet.py
    homeassistant/components/*/dweet.py

    homeassistant/components/ecobee.py
    homeassistant/components/*/ecobee.py

    homeassistant/components/envisalink.py
    homeassistant/components/*/envisalink.py

    homeassistant/components/insteon_hub.py
    homeassistant/components/*/insteon_hub.py

    homeassistant/components/isy994.py
    homeassistant/components/*/isy994.py

    homeassistant/components/modbus.py
    homeassistant/components/*/modbus.py

    homeassistant/components/mysensors.py
    homeassistant/components/*/mysensors.py

    homeassistant/components/nest.py
    homeassistant/components/*/nest.py

    homeassistant/components/octoprint.py
    homeassistant/components/*/octoprint.py

    homeassistant/components/qwikswitch.py
    homeassistant/components/*/qwikswitch.py

    homeassistant/components/rpi_gpio.py
    homeassistant/components/*/rpi_gpio.py

    homeassistant/components/scsgate.py
    homeassistant/components/*/scsgate.py

    homeassistant/components/tellduslive.py
    homeassistant/components/*/tellduslive.py

    homeassistant/components/tellstick.py
    homeassistant/components/*/tellstick.py

    homeassistant/components/*/thinkingcleaner.py

    homeassistant/components/vera.py
    homeassistant/components/*/vera.py

    homeassistant/components/verisure.py
    homeassistant/components/*/verisure.py

    homeassistant/components/*/webostv.py

    homeassistant/components/wemo.py
    homeassistant/components/*/wemo.py

    homeassistant/components/wink.py
    homeassistant/components/*/wink.py

    homeassistant/components/zigbee.py
    homeassistant/components/*/zigbee.py

    homeassistant/components/zwave.py
    homeassistant/components/*/zwave.py

    homeassistant/components/enocean.py
    homeassistant/components/*/enocean.py

    homeassistant/components/netatmo.py
    homeassistant/components/*/netatmo.py

    homeassistant/components/alarm_control_panel/alarmdotcom.py
    homeassistant/components/alarm_control_panel/nx584.py
    homeassistant/components/binary_sensor/arest.py
    homeassistant/components/binary_sensor/rest.py
    homeassistant/components/browser.py
    homeassistant/components/camera/bloomsky.py
    homeassistant/components/camera/foscam.py
    homeassistant/components/camera/generic.py
    homeassistant/components/camera/mjpeg.py
    homeassistant/components/camera/rpi_camera.py
    homeassistant/components/device_tracker/actiontec.py
    homeassistant/components/device_tracker/aruba.py
    homeassistant/components/device_tracker/asuswrt.py
    homeassistant/components/device_tracker/bluetooth_tracker.py
    homeassistant/components/device_tracker/bt_home_hub_5.py
    homeassistant/components/device_tracker/ddwrt.py
    homeassistant/components/device_tracker/fritz.py
    homeassistant/components/device_tracker/icloud.py
    homeassistant/components/device_tracker/luci.py
    homeassistant/components/device_tracker/netgear.py
    homeassistant/components/device_tracker/nmap_tracker.py
    homeassistant/components/device_tracker/snmp.py
    homeassistant/components/device_tracker/thomson.py
    homeassistant/components/device_tracker/tomato.py
    homeassistant/components/device_tracker/tplink.py
    homeassistant/components/device_tracker/ubus.py
    homeassistant/components/discovery.py
    homeassistant/components/downloader.py
    homeassistant/components/feedreader.py
    homeassistant/components/garage_door/wink.py
<<<<<<< HEAD
    homeassistant/components/garage_door/rpi_gpio.py
=======
    homeassistant/components/hdmi_cec.py
>>>>>>> d0ee8abc
    homeassistant/components/ifttt.py
    homeassistant/components/keyboard.py
    homeassistant/components/light/blinksticklight.py
    homeassistant/components/light/hue.py
    homeassistant/components/light/hyperion.py
    homeassistant/components/light/lifx.py
    homeassistant/components/light/limitlessled.py
    homeassistant/components/light/osramlightify.py
    homeassistant/components/lirc.py
    homeassistant/components/media_player/braviatv.py
    homeassistant/components/media_player/cast.py
    homeassistant/components/media_player/denon.py
    homeassistant/components/media_player/firetv.py
    homeassistant/components/media_player/gpmdp.py
    homeassistant/components/media_player/itunes.py
    homeassistant/components/media_player/kodi.py
    homeassistant/components/media_player/lg_netcast.py
    homeassistant/components/media_player/mpd.py
    homeassistant/components/media_player/onkyo.py
    homeassistant/components/media_player/panasonic_viera.py
    homeassistant/components/media_player/pandora.py
    homeassistant/components/media_player/pioneer.py
    homeassistant/components/media_player/plex.py
    homeassistant/components/media_player/roku.py
    homeassistant/components/media_player/samsungtv.py
    homeassistant/components/media_player/snapcast.py
    homeassistant/components/media_player/sonos.py
    homeassistant/components/media_player/squeezebox.py
    homeassistant/components/media_player/yamaha.py
    homeassistant/components/notify/aws_lambda.py
    homeassistant/components/notify/aws_sns.py
    homeassistant/components/notify/aws_sqs.py
    homeassistant/components/notify/free_mobile.py
    homeassistant/components/notify/gntp.py
    homeassistant/components/notify/googlevoice.py
    homeassistant/components/notify/instapush.py
    homeassistant/components/notify/message_bird.py
    homeassistant/components/notify/nma.py
    homeassistant/components/notify/pushbullet.py
    homeassistant/components/notify/pushetta.py
    homeassistant/components/notify/pushover.py
    homeassistant/components/notify/rest.py
    homeassistant/components/notify/sendgrid.py
    homeassistant/components/notify/slack.py
    homeassistant/components/notify/smtp.py
    homeassistant/components/notify/syslog.py
    homeassistant/components/notify/telegram.py
    homeassistant/components/notify/twilio_sms.py
    homeassistant/components/notify/twitter.py
    homeassistant/components/notify/xmpp.py
    homeassistant/components/scene/hunterdouglas_powerview.py
    homeassistant/components/sensor/arest.py
    homeassistant/components/sensor/bitcoin.py
    homeassistant/components/sensor/cpuspeed.py
    homeassistant/components/sensor/deutsche_bahn.py
    homeassistant/components/sensor/dht.py
    homeassistant/components/sensor/dte_energy_bridge.py
    homeassistant/components/sensor/efergy.py
    homeassistant/components/sensor/eliqonline.py
    homeassistant/components/sensor/fitbit.py
    homeassistant/components/sensor/fixer.py
    homeassistant/components/sensor/forecast.py
    homeassistant/components/sensor/glances.py
    homeassistant/components/sensor/google_travel_time.py
    homeassistant/components/sensor/gtfs.py
    homeassistant/components/sensor/lastfm.py
    homeassistant/components/sensor/loopenergy.py
    homeassistant/components/sensor/neurio_energy.py
    homeassistant/components/sensor/nzbget.py
    homeassistant/components/sensor/onewire.py
    homeassistant/components/sensor/openweathermap.py
    homeassistant/components/sensor/plex.py
    homeassistant/components/sensor/rest.py
    homeassistant/components/sensor/sabnzbd.py
    homeassistant/components/sensor/snmp.py
    homeassistant/components/sensor/speedtest.py
    homeassistant/components/sensor/steam_online.py
    homeassistant/components/sensor/supervisord.py
    homeassistant/components/sensor/swiss_hydrological_data.py
    homeassistant/components/sensor/swiss_public_transport.py
    homeassistant/components/sensor/systemmonitor.py
    homeassistant/components/sensor/temper.py
    homeassistant/components/sensor/time_date.py
    homeassistant/components/sensor/torque.py
    homeassistant/components/sensor/transmission.py
    homeassistant/components/sensor/twitch.py
    homeassistant/components/sensor/uber.py
    homeassistant/components/sensor/worldclock.py
    homeassistant/components/switch/acer_projector.py
    homeassistant/components/switch/arest.py
    homeassistant/components/switch/dlink.py
    homeassistant/components/switch/edimax.py
    homeassistant/components/switch/hikvisioncam.py
    homeassistant/components/switch/mystrom.py
    homeassistant/components/switch/netio.py
    homeassistant/components/switch/orvibo.py
    homeassistant/components/switch/pulseaudio_loopback.py
    homeassistant/components/switch/rest.py
    homeassistant/components/switch/rpi_rf.py
    homeassistant/components/switch/transmission.py
    homeassistant/components/switch/wake_on_lan.py
    homeassistant/components/thermostat/eq3btsmart.py
    homeassistant/components/thermostat/heatmiser.py
    homeassistant/components/thermostat/homematic.py
    homeassistant/components/thermostat/proliphix.py
    homeassistant/components/thermostat/radiotherm.py
    homeassistant/components/upnp.py
    homeassistant/components/zeroconf.py


[report]
# Regexes for lines to exclude from consideration
exclude_lines =
    # Have to re-enable the standard pragma
    pragma: no cover

    # Don't complain about missing debug-only code:
    def __repr__

    # Don't complain if tests don't hit defensive assertion code:
    raise AssertionError
    raise NotImplementedError<|MERGE_RESOLUTION|>--- conflicted
+++ resolved
@@ -114,11 +114,8 @@
     homeassistant/components/downloader.py
     homeassistant/components/feedreader.py
     homeassistant/components/garage_door/wink.py
-<<<<<<< HEAD
     homeassistant/components/garage_door/rpi_gpio.py
-=======
     homeassistant/components/hdmi_cec.py
->>>>>>> d0ee8abc
     homeassistant/components/ifttt.py
     homeassistant/components/keyboard.py
     homeassistant/components/light/blinksticklight.py
